/*
Package fasttext provides a simple wrapper for Facebook
fastText dataset (https://github.com/facebookresearch/fastText/blob/master/pretrained-vectors.md).
It allows fast look-up of word embeddings from persistent data store (SQLite3).

Installation

	go get -u github.com/ekzhu/go-fasttext

After downloading a .vec data file from the fastText project,
you can initialize the SQLite3 database (in your code):

	import (
		_ "github.com/mattn/go-sqlite3"
		"github.com/ekzhu/go-fasttext"
	)
	...
	ft := fasttext.NewFastText("/path/to/sqlite3/file")
	err := ft.BuilDB("/path/to/word/embedding/.vec/file")

This will create a new file on your disk for the SQLite3 database.
Once the above step is finished, you can start looking up word embeddings
(in your code):

	emb, err := ft.GetEmb("king")
	if err != nil {
		fmt.Println(err)
	}
	fmt.Println(emb)

Each word embedding vector is a slice of float64 with length of 300.

Note that you only need to initialize the SQLite3 database once.
The next time you use it you can skip the call to BuildDB.

For faster querying during runtime, you can use an in-memory database.

	ft := NewFastTextInMem("/path/to/sqlite3/file")

This creates an in-memory SQLite3 database which is a copy of the 
on-disk one. Using the in-memory version makes query time much faster,
but takes a few minutes to load the database.
*/
package fasttext

import (
	"bufio"
	"database/sql"
	"encoding/binary"
	"errors"
	"fmt"
	"io"
	"strconv"
	"strings"
<<<<<<< HEAD
=======

	// SQLite3 diver
	_ "github.com/mattn/go-sqlite3"
>>>>>>> 0cb47eaa
)

const (
	// TableName used in SQLite3
	TableName = "fasttext"
	// Dim is the number of dimensions in FastText word embedding vectors
	Dim       = 300
)

var (
	// ErrNoEmbFound ...
	ErrNoEmbFound = errors.New("No embedding found for the given word")
	// ByteOrder is for the serialization of the embedding vector in
	// SQLite3 database.
	ByteOrder = binary.BigEndian
)

// The FastText session.
// In multi-thread setting, each thread must have its own copy of 
// FastText session. A single FastText session cannot be shared
// among multiple threads.
type FastText struct {
	db        *sql.DB
}

// NewFastText starts a new FastText session given the location
// of the SQLite3 database file.
func NewFastText(dbFilename string) *FastText {
	db, err := sql.Open("sqlite3", dbFilename)
	if err != nil {
		panic(err)
	}
	return &FastText{
		db:        db,
	}
}

// NewFastTextInMem creates a new FastText session that uses
// an in-memory database for faster query time. 
// The on-disk SQLite3 database (given by dbFilename) will be loaded into
// an in-memory SQLite3 database in this function, which
// will take a few miniutes to finish.
func NewFastTextInMem(dbFilename string) *FastText {
	db, err := sql.Open("sqlite3", "file::memory:?cache=shared")
	_, err = db.Exec(fmt.Sprintf(`ATTACH DATABASE '%s' AS disk;`, dbFilename))
	if err != nil {
		panic(err)
	}
	_, err = db.Exec(`CREATE TABLE fasttext AS SELECT * FROM disk.fasttext;`)
	if err != nil {
		panic(err)
	}
	_, err = db.Exec(`CREATE INDEX inx_ft ON fasttext(word);`)
	if err != nil {
		panic(err)
	}
	return &FastText{
		db : db,
	}
}

// Close must be called before finishing using this FastText
// session.
func (ft *FastText) Close() error {
	return ft.db.Close()
}

// GetEmb returns the word embedding of the given word.
func (ft *FastText) GetEmb(word string) ([]float64, error) {
	var binVec []byte
	err := ft.db.QueryRow(`SELECT emb FROM fasttext WHERE word=?;`, word).Scan(&binVec)
	if err == sql.ErrNoRows {
		return nil, ErrNoEmbFound
	}
	if err != nil {
		panic(err)
	}
	return bytesToVec(binVec, ByteOrder)
}

// BuildDB initialize the SQLite3 database by importing the word embeddings
// from the .vec file downloaded from
// https://github.com/facebookresearch/fastText/blob/master/pretrained-vectors.md
func (ft *FastText) BuildDB(wordEmbFile io.Reader) error {
	_, err := ft.db.Exec(`
	CREATE TABLE fasttext(
		word TEXT UNIQUE,
		emb BLOB
	);`)
	if err != nil {
		return err
	}
	stmt, err := ft.db.Prepare(`INSERT INTO fasttext(word, emb) VALUES(?, ?);`)
	if err != nil {
		return err
	}
	defer stmt.Close()
	for emb := range readwordEmbdFile(wordEmbFile) {
		binVec := vecToBytes(emb.Vec, ByteOrder)
		if _, err := stmt.Exec(emb.Word, binVec); err != nil {
			return err
		}
	}
	// Indexing on words
	_, err = ft.db.Exec(`CREATE INDEX ind_word ON fasttext(word);`)
	if err != nil {
		return err
	}
	return nil
}

type wordEmb struct {
	Word string
	Vec  []float64
}

func readwordEmbdFile(wordEmbFile io.Reader) chan *wordEmb {
	out := make(chan *wordEmb)
	go func() {
		defer close(out)
		scanner := bufio.NewScanner(wordEmbFile)
		var embSize int
		var line int
		for scanner.Scan() {
			line++
			data := scanner.Text()
			if embSize == 0 {
				var err error
				embSize, err = strconv.Atoi(strings.Split(data, " ")[1])
				if err != nil {
					panic(err)
				}
				continue
			}
			// Get the word
			items := strings.SplitN(data, " ", 2)
			word := items[0]
			if word == "" {
				word = " "
			}
			// Get the vec
			vecStrs := strings.Split(strings.TrimSpace(items[1]), " ")
			if len(vecStrs) != embSize {
				msg := fmt.Sprintf("Embedding vec size not same: expected %d, got %d. Loc: line %d, word %s",
					embSize, len(vecStrs), line, word)
				panic(msg)
			}
			vec := make([]float64, embSize)
			for i := 0; i < embSize; i++ {
				sf, err := strconv.ParseFloat(vecStrs[i], 64)
				if err != nil {
					panic(err)
				}
				vec[i] = sf
			}
			out <- &wordEmb{
				Word: word,
				Vec:  vec,
			}
		}
		if err := scanner.Err(); err != nil {
			panic(err)
		}
	}()
	return out
}<|MERGE_RESOLUTION|>--- conflicted
+++ resolved
@@ -37,7 +37,7 @@
 
 	ft := NewFastTextInMem("/path/to/sqlite3/file")
 
-This creates an in-memory SQLite3 database which is a copy of the 
+This creates an in-memory SQLite3 database which is a copy of the
 on-disk one. Using the in-memory version makes query time much faster,
 but takes a few minutes to load the database.
 */
@@ -52,19 +52,13 @@
 	"io"
 	"strconv"
 	"strings"
-<<<<<<< HEAD
-=======
-
-	// SQLite3 diver
-	_ "github.com/mattn/go-sqlite3"
->>>>>>> 0cb47eaa
 )
 
 const (
 	// TableName used in SQLite3
 	TableName = "fasttext"
 	// Dim is the number of dimensions in FastText word embedding vectors
-	Dim       = 300
+	Dim = 300
 )
 
 var (
@@ -76,11 +70,11 @@
 )
 
 // The FastText session.
-// In multi-thread setting, each thread must have its own copy of 
+// In multi-thread setting, each thread must have its own copy of
 // FastText session. A single FastText session cannot be shared
 // among multiple threads.
 type FastText struct {
-	db        *sql.DB
+	db *sql.DB
 }
 
 // NewFastText starts a new FastText session given the location
@@ -91,12 +85,12 @@
 		panic(err)
 	}
 	return &FastText{
-		db:        db,
+		db: db,
 	}
 }
 
 // NewFastTextInMem creates a new FastText session that uses
-// an in-memory database for faster query time. 
+// an in-memory database for faster query time.
 // The on-disk SQLite3 database (given by dbFilename) will be loaded into
 // an in-memory SQLite3 database in this function, which
 // will take a few miniutes to finish.
@@ -115,7 +109,7 @@
 		panic(err)
 	}
 	return &FastText{
-		db : db,
+		db: db,
 	}
 }
 
